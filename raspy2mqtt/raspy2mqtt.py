--- conflicted
+++ resolved
@@ -35,7 +35,6 @@
 # SequentMicrosystem-specific constants
 SEQMICRO_INPUTHAT_STACK_LEVEL = 0  # 0 means the first "stacked" board (this code supports only 1!)
 SEQMICRO_INPUTHAT_MAX_CHANNELS = 16
-<<<<<<< HEAD
 SEQMICRO_INPUTHAT_SHUTDOWN_BUTTON_GPIO = 26 # GPIO pin connected to the push button
 SEQMICRO_INPUTHAT_INTERRUPT_GPIO = 11 # GPIO pin connected to the interrupt line of the I/O expander (need pullup resistor)
 SEQMICRO_INPUTHAT_I2C_SDA = 2 # reserved for I2C communication between Raspberry CPU and the input HAT
@@ -47,15 +46,6 @@
         'num_readings': 0,
         'num_connections_publish': 0,
         'num_mqtt_messages': 0,
-=======
-SEQMICRO_INPUTHAT_SHUTDOWN_BUTTON_GPIO = 26  # GPIO pin connected to the push button
-
-# global stat dictionary
-g_stats = {
-    "optoisolated_inputs": {
-        "num_connections_publish": 0,
-        "num_mqtt_messages": 0,
->>>>>>> ff861afb
     },
     "gpio_inputs": {
         "num_connections_publish": 0,
@@ -80,13 +70,11 @@
 # global start time
 g_start_time = time.time()
 
-<<<<<<< HEAD
 # last reading of the 16 digital opto-isolated inputs 
 g_optoisolated_inputs_sampled_values = 0
-=======
+
 # global prefix for MQTT client identifiers
 g_mqtt_identifier_prefix = ""
->>>>>>> ff861afb
 
 # =======================================================================================================
 # CfgFile
@@ -164,16 +152,10 @@
             for input_item in self.config["gpio_inputs"]:
                 idx = int(input_item["gpio"])
                 if idx < 1 or idx > 40:
-<<<<<<< HEAD
                     raise ValueError(f"Invalid input_num {idx}. The legal range is [1-40] since the Raspberry GPIO connector is a 40-pin connector.")
                 # some GPIO pins are reserved and cannot be configured!
                 if idx in reserved_gpios:
                     raise ValueError(f"Invalid input_num {idx}: that GPIO pin is reserved for communication with the Sequent Microsystem HAT. Choose a different GPIO.")
-=======
-                    raise ValueError(
-                        f"Invalid input_num {idx}. The legal range is [1-40] since the Raspberry GPIO connector is a 40-pin connector."
-                    )
->>>>>>> ff861afb
                 self.gpio_inputs_map[idx] = input_item
                 # print(input_item)
             print(f"Loaded {len(self.gpio_inputs_map)} GPIO input configurations")
@@ -495,20 +477,11 @@
 
         await asyncio.sleep(1)
 
-<<<<<<< HEAD
 async def publish_optoisolated_inputs(cfg: CfgFile):
     """
     This function may throw a aiomqtt.MqttError exception indicating a connection issue!
     """
-    global g_stats, g_optoisolated_inputs_sampled_values
-=======
-
-async def sample_and_publish_optoisolated_inputs(cfg: CfgFile):
-    """
-    This function may throw a aiomqtt.MqttError exception indicating a connection issue!
-    """
-    global g_stats, g_mqtt_identifier_prefix
->>>>>>> ff861afb
+    global g_stats, g_optoisolated_inputs_sampled_values, g_mqtt_identifier_prefix
 
     print(
         f"Connecting to MQTT broker at address {cfg.mqtt_broker_host}:{cfg.mqtt_broker_port} to publish OPTOISOLATED INPUT states"
